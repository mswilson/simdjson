--- conflicted
+++ resolved
@@ -158,7 +158,7 @@
     }
     unified.start();
     // The default template is simdjson::instruction_set::native.
-    isok = isok && (simdjson::SUCCESS == unified_machine<>(p.data(), p.size(), pj));
+    isok = isok && (simdjson::SUCCESS == simdjson::unified_machine<>(p.data(), p.size(), pj));
     unified.end(results);
     cy2 += results[0];
     cl2 += results[1];
@@ -188,13 +188,8 @@
 
     auto start = std::chrono::steady_clock::now();
     // The default template is simdjson::instruction_set::native.
-<<<<<<< HEAD
-    isok = (find_structural_bits<>(p.data(), p.size(), pj) == simdjson::SUCCESS);
-    isok = isok && (simdjson::SUCCESS == unified_machine<>(p.data(), p.size(), pj));
-=======
     isok = (simdjson::find_structural_bits<>(p.data(), p.size(), pj) == simdjson::SUCCESS);
-    isok = isok && (simdjson::SUCCESS == unified_machine(p.data(), p.size(), pj));
->>>>>>> 43143f64
+    isok = isok && (simdjson::SUCCESS == simdjson::unified_machine<>(p.data(), p.size(), pj));
     auto end = std::chrono::steady_clock::now();
     std::chrono::duration<double> secs = end - start;
     res[i] = secs.count();
