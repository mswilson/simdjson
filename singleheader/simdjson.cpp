<<<<<<< HEAD
/* auto-generated on Mon Dec 31 11:59:09 EST 2018. Do not edit! */
=======
/* auto-generated on Mon Dec 31 17:13:28 EST 2018. Do not edit! */
>>>>>>> 3ce1dd80
#include "simdjson.h"

/* used for http://dmalloc.com/ Dmalloc - Debug Malloc Library */
#ifdef DMALLOC
#include "dmalloc.h"
#endif

/* begin file /home/dlemire/CVS/github/simdjson/src/jsonioutil.cpp */
#include <cstring>
#include <stdlib.h>

char * allocate_padded_buffer(size_t length) {
    // we could do a simple malloc
    //return (char *) malloc(length + SIMDJSON_PADDING);
    // However, we might as well align to cache lines...
    char *padded_buffer;
    size_t totalpaddedlength = length + SIMDJSON_PADDING;
#ifdef _MSC_VER
	padded_buffer = (char*) _aligned_malloc(totalpaddedlength, 64);
#elif defined(__MINGW32__) || defined(__MINGW64__)
	padded_buffer = __mingw_aligned_malloc(totalpaddedlength, 64);
#else
    if (posix_memalign((void **)&padded_buffer, 64, totalpaddedlength) != 0) return NULL;
#endif
	return padded_buffer;
}

std::string_view get_corpus(std::string filename) {
  std::FILE *fp = std::fopen(filename.c_str(), "rb");
  if (fp) {
    std::fseek(fp, 0, SEEK_END);
    size_t len = std::ftell(fp);
    char * buf = allocate_padded_buffer(len);
    if(buf == NULL) {
      std::fclose(fp);
      throw  std::runtime_error("could not allocate memory");
    }
    std::rewind(fp);
    size_t readb = std::fread(buf, 1, len, fp);
    std::fclose(fp);
    if(readb != len) {
      aligned_free(buf);
      throw  std::runtime_error("could not read the data");
    }
    return std::string_view(buf,len);
  }
  throw  std::runtime_error("could not load corpus");
}
/* end file /home/dlemire/CVS/github/simdjson/src/jsonioutil.cpp */
/* begin file /home/dlemire/CVS/github/simdjson/src/jsonminifier.cpp */
#include <cstdint>
#ifndef __AVX2__


static uint8_t jump_table[256 * 3] = {
    0, 1, 1, 0, 1, 1, 0, 1, 1, 0, 1, 1, 0, 1, 1, 0, 1, 1, 0, 1, 1, 0, 1, 1, 0,
    1, 1, 0, 1, 0, 0, 1, 0, 0, 1, 1, 0, 1, 1, 0, 1, 0, 0, 1, 1, 0, 1, 1, 0, 1,
    1, 0, 1, 1, 0, 1, 1, 0, 1, 1, 0, 1, 1, 0, 1, 1, 0, 1, 1, 0, 1, 1, 0, 1, 1,
    0, 1, 1, 0, 1, 1, 0, 1, 1, 0, 1, 1, 0, 1, 1, 0, 1, 1, 0, 1, 1, 0, 1, 0, 0,
    1, 1, 1, 1, 1, 0, 1, 1, 0, 1, 1, 0, 1, 1, 0, 1, 1, 0, 1, 1, 0, 1, 1, 0, 1,
    1, 0, 1, 1, 0, 1, 1, 0, 1, 1, 0, 1, 1, 0, 1, 1, 0, 1, 1, 0, 1, 1, 0, 1, 1,
    0, 1, 1, 0, 1, 1, 0, 1, 1, 0, 1, 1, 0, 1, 1, 0, 1, 1, 0, 1, 1, 0, 1, 1, 0,
    1, 1, 0, 1, 1, 0, 1, 1, 0, 1, 1, 0, 1, 1, 0, 1, 1, 0, 1, 1, 0, 1, 1, 0, 1,
    1, 0, 1, 1, 0, 1, 1, 0, 1, 1, 0, 1, 1, 0, 1, 1, 0, 1, 1, 0, 1, 1, 0, 1, 1,
    0, 1, 1, 0, 1, 1, 0, 1, 1, 0, 1, 1, 0, 1, 1, 0, 1, 1, 0, 1, 1, 0, 1, 1, 0,
    1, 1, 0, 1, 1, 0, 1, 1, 0, 1, 1, 0, 1, 1, 0, 1, 1, 0, 1, 1, 0, 1, 1, 0, 1,
    1, 0, 0, 1, 0, 1, 1, 0, 1, 1, 0, 1, 1, 0, 1, 1, 0, 1, 1, 0, 1, 1, 0, 1, 1,
    0, 1, 1, 0, 1, 1, 0, 1, 1, 0, 1, 1, 0, 1, 1, 0, 1, 1, 0, 1, 1, 0, 1, 1, 0,
    1, 1, 0, 1, 1, 0, 1, 1, 0, 1, 1, 0, 1, 1, 0, 1, 1, 0, 1, 1, 0, 1, 1, 0, 1,
    1, 0, 1, 1, 0, 1, 1, 0, 1, 1, 0, 1, 1, 0, 1, 1, 0, 1, 1, 0, 1, 1, 0, 1, 1,
    0, 1, 1, 0, 1, 1, 0, 1, 1, 0, 1, 1, 0, 1, 1, 0, 1, 1, 0, 1, 1, 0, 1, 1, 0,
    1, 1, 0, 1, 1, 0, 1, 1, 0, 1, 1, 0, 1, 1, 0, 1, 1, 0, 1, 1, 0, 1, 1, 0, 1,
    1, 0, 1, 1, 0, 1, 1, 0, 1, 1, 0, 1, 1, 0, 1, 1, 0, 1, 1, 0, 1, 1, 0, 1, 1,
    0, 1, 1, 0, 1, 1, 0, 1, 1, 0, 1, 1, 0, 1, 1, 0, 1, 1, 0, 1, 1, 0, 1, 1, 0,
    1, 1, 0, 1, 1, 0, 1, 1, 0, 1, 1, 0, 1, 1, 0, 1, 1, 0, 1, 1, 0, 1, 1, 0, 1,
    1, 0, 1, 1, 0, 1, 1, 0, 1, 1, 0, 1, 1, 0, 1, 1, 0, 1, 1, 0, 1, 1, 0, 1, 1,
    0, 1, 1, 0, 1, 1, 0, 1, 1, 0, 1, 1, 0, 1, 1, 0, 1, 1, 0, 1, 1, 0, 1, 1, 0,
    1, 1, 0, 1, 1, 0, 1, 1, 0, 1, 1, 0, 1, 1, 0, 1, 1, 0, 1, 1, 0, 1, 1, 0, 1,
    1, 0, 1, 1, 0, 1, 1, 0, 1, 1, 0, 1, 1, 0, 1, 1, 0, 1, 1, 0, 1, 1, 0, 1, 1,
    0, 1, 1, 0, 1, 1, 0, 1, 1, 0, 1, 1, 0, 1, 1, 0, 1, 1, 0, 1, 1, 0, 1, 1, 0,
    1, 1, 0, 1, 1, 0, 1, 1, 0, 1, 1, 0, 1, 1, 0, 1, 1, 0, 1, 1, 0, 1, 1, 0, 1,
    1, 0, 1, 1, 0, 1, 1, 0, 1, 1, 0, 1, 1, 0, 1, 1, 0, 1, 1, 0, 1, 1, 0, 1, 1,
    0, 1, 1, 0, 1, 1, 0, 1, 1, 0, 1, 1, 0, 1, 1, 0, 1, 1, 0, 1, 1, 0, 1, 1, 0,
    1, 1, 0, 1, 1, 0, 1, 1, 0, 1, 1, 0, 1, 1, 0, 1, 1, 0, 1, 1, 0, 1, 1, 0, 1,
    1, 0, 1, 1, 0, 1, 1, 0, 1, 1, 0, 1, 1, 0, 1, 1, 0, 1, 1, 0, 1, 1, 0, 1, 1,
    0, 1, 1, 0, 1, 1, 0, 1, 1, 0, 1, 1, 0, 1, 1, 0, 1, 1,
};

size_t jsonminify(const unsigned char *bytes, size_t howmany,
                  unsigned char *out) {
  size_t i = 0, pos = 0;
  uint8_t quote = 0;
  uint8_t nonescape = 1;

  while (i < howmany) {
    unsigned char c = bytes[i];
    uint8_t *meta = jump_table + 3 * c;

    quote = quote ^ (meta[0] & nonescape);
    out[pos] = c;
    pos += meta[2] | quote;

    i += 1;
    nonescape = (~nonescape) | (meta[1]);
  }
  return pos;
}

#else

#include <cstring>

// a straightforward comparison of a mask against input.
static uint64_t cmp_mask_against_input_mini(__m256i input_lo, __m256i input_hi,
                                            __m256i mask) {
  __m256i cmp_res_0 = _mm256_cmpeq_epi8(input_lo, mask);
  uint64_t res_0 = (uint32_t)_mm256_movemask_epi8(cmp_res_0);
  __m256i cmp_res_1 = _mm256_cmpeq_epi8(input_hi, mask);
  uint64_t res_1 = _mm256_movemask_epi8(cmp_res_1);
  return res_0 | (res_1 << 32);
}

// take input from buf and remove useless whitespace, input and output can be
// the same, result is null terminated, return the string length (minus the null termination)
size_t jsonminify(const uint8_t *buf, size_t len, uint8_t *out) {
  // Useful constant masks
  const uint64_t even_bits = 0x5555555555555555ULL;
  const uint64_t odd_bits = ~even_bits;
  uint8_t *initout(out);
  uint64_t prev_iter_ends_odd_backslash =
      0ULL;                               // either 0 or 1, but a 64-bit value
  uint64_t prev_iter_inside_quote = 0ULL; // either all zeros or all ones
  size_t idx = 0;
  if (len >= 64) {
    size_t avxlen = len - 63;

    for (; idx < avxlen; idx += 64) {
      __m256i input_lo = _mm256_loadu_si256((const __m256i *)(buf + idx + 0));
      __m256i input_hi = _mm256_loadu_si256((const __m256i *)(buf + idx + 32));
      uint64_t bs_bits = cmp_mask_against_input_mini(input_lo, input_hi,
                                                     _mm256_set1_epi8('\\'));
      uint64_t start_edges = bs_bits & ~(bs_bits << 1);
      uint64_t even_start_mask = even_bits ^ prev_iter_ends_odd_backslash;
      uint64_t even_starts = start_edges & even_start_mask;
      uint64_t odd_starts = start_edges & ~even_start_mask;
      uint64_t even_carries = bs_bits + even_starts;
      uint64_t odd_carries;
      bool iter_ends_odd_backslash = add_overflow(
          bs_bits, odd_starts, &odd_carries);
      odd_carries |= prev_iter_ends_odd_backslash;
      prev_iter_ends_odd_backslash = iter_ends_odd_backslash ? 0x1ULL : 0x0ULL;
      uint64_t even_carry_ends = even_carries & ~bs_bits;
      uint64_t odd_carry_ends = odd_carries & ~bs_bits;
      uint64_t even_start_odd_end = even_carry_ends & odd_bits;
      uint64_t odd_start_even_end = odd_carry_ends & even_bits;
      uint64_t odd_ends = even_start_odd_end | odd_start_even_end;
      uint64_t quote_bits = cmp_mask_against_input_mini(input_lo, input_hi,
                                                        _mm256_set1_epi8('"'));
      quote_bits = quote_bits & ~odd_ends;
      uint64_t quote_mask = _mm_cvtsi128_si64(_mm_clmulepi64_si128(
          _mm_set_epi64x(0ULL, quote_bits), _mm_set1_epi8(0xFF), 0));
      quote_mask ^= prev_iter_inside_quote;
      prev_iter_inside_quote = (uint64_t)((int64_t)quote_mask >> 63);// might be undefined behavior, should be fully defined in C++20, ok according to John Regher from Utah University
      const __m256i low_nibble_mask = _mm256_setr_epi8(
          //  0                           9  a   b  c  d
          16, 0, 0, 0, 0, 0, 0, 0, 0, 8, 12, 1, 2, 9, 0, 0, 16, 0, 0, 0, 0, 0,
          0, 0, 0, 8, 12, 1, 2, 9, 0, 0);
      const __m256i high_nibble_mask = _mm256_setr_epi8(
          //  0     2   3     5     7
          8, 0, 18, 4, 0, 1, 0, 1, 0, 0, 0, 3, 2, 1, 0, 0, 8, 0, 18, 4, 0, 1, 0,
          1, 0, 0, 0, 3, 2, 1, 0, 0);
      __m256i whitespace_shufti_mask = _mm256_set1_epi8(0x18);
      __m256i v_lo = _mm256_and_si256(
          _mm256_shuffle_epi8(low_nibble_mask, input_lo),
          _mm256_shuffle_epi8(high_nibble_mask,
                              _mm256_and_si256(_mm256_srli_epi32(input_lo, 4),
                                               _mm256_set1_epi8(0x7f))));

      __m256i v_hi = _mm256_and_si256(
          _mm256_shuffle_epi8(low_nibble_mask, input_hi),
          _mm256_shuffle_epi8(high_nibble_mask,
                              _mm256_and_si256(_mm256_srli_epi32(input_hi, 4),
                                               _mm256_set1_epi8(0x7f))));
      __m256i tmp_ws_lo = _mm256_cmpeq_epi8(
          _mm256_and_si256(v_lo, whitespace_shufti_mask), _mm256_set1_epi8(0));
      __m256i tmp_ws_hi = _mm256_cmpeq_epi8(
          _mm256_and_si256(v_hi, whitespace_shufti_mask), _mm256_set1_epi8(0));

      uint64_t ws_res_0 = (uint32_t)_mm256_movemask_epi8(tmp_ws_lo);
      uint64_t ws_res_1 = _mm256_movemask_epi8(tmp_ws_hi);
      uint64_t whitespace = ~(ws_res_0 | (ws_res_1 << 32));
      whitespace &= ~quote_mask;
      int mask1 = whitespace & 0xFFFF;
      int mask2 = (whitespace >> 16) & 0xFFFF;
      int mask3 = (whitespace >> 32) & 0xFFFF;
      int mask4 = (whitespace >> 48) & 0xFFFF;
      int pop1 = hamming((~whitespace) & 0xFFFF);
      int pop2 = hamming((~whitespace) & UINT64_C(0xFFFFFFFF));
      int pop3 = hamming((~whitespace) & UINT64_C(0xFFFFFFFFFFFF));
      int pop4 = hamming((~whitespace));
      __m256i vmask1 =
          _mm256_loadu2_m128i((const __m128i *)mask128_epi8 + (mask2 & 0x7FFF),
                              (const __m128i *)mask128_epi8 + (mask1 & 0x7FFF));
      __m256i vmask2 =
          _mm256_loadu2_m128i((const __m128i *)mask128_epi8 + (mask4 & 0x7FFF),
                              (const __m128i *)mask128_epi8 + (mask3 & 0x7FFF));
      __m256i result1 = _mm256_shuffle_epi8(input_lo, vmask1);
      __m256i result2 = _mm256_shuffle_epi8(input_hi, vmask2);
      _mm256_storeu2_m128i((__m128i *)(out + pop1), (__m128i *)out, result1);
      _mm256_storeu2_m128i((__m128i *)(out + pop3), (__m128i *)(out + pop2),
                           result2);
      out += pop4;
    }
  }
  // we finish off the job... copying and pasting the code is not ideal here,
  // but it gets the job done.
  if (idx < len) {
    uint8_t buffer[64];
    memset(buffer, 0, 64);
    memcpy(buffer, buf + idx, len - idx);
    __m256i input_lo = _mm256_loadu_si256((const __m256i *)(buffer));
    __m256i input_hi = _mm256_loadu_si256((const __m256i *)(buffer + 32));
    uint64_t bs_bits =
        cmp_mask_against_input_mini(input_lo, input_hi, _mm256_set1_epi8('\\'));
    uint64_t start_edges = bs_bits & ~(bs_bits << 1);
    uint64_t even_start_mask = even_bits ^ prev_iter_ends_odd_backslash;
    uint64_t even_starts = start_edges & even_start_mask;
    uint64_t odd_starts = start_edges & ~even_start_mask;
    uint64_t even_carries = bs_bits + even_starts;
    uint64_t odd_carries;
    //bool iter_ends_odd_backslash = 
	add_overflow( bs_bits, odd_starts, &odd_carries);
    odd_carries |= prev_iter_ends_odd_backslash;
    //prev_iter_ends_odd_backslash = iter_ends_odd_backslash ? 0x1ULL : 0x0ULL; // we never use it
    uint64_t even_carry_ends = even_carries & ~bs_bits;
    uint64_t odd_carry_ends = odd_carries & ~bs_bits;
    uint64_t even_start_odd_end = even_carry_ends & odd_bits;
    uint64_t odd_start_even_end = odd_carry_ends & even_bits;
    uint64_t odd_ends = even_start_odd_end | odd_start_even_end;
    uint64_t quote_bits =
        cmp_mask_against_input_mini(input_lo, input_hi, _mm256_set1_epi8('"'));
    quote_bits = quote_bits & ~odd_ends;
    uint64_t quote_mask = _mm_cvtsi128_si64(_mm_clmulepi64_si128(
        _mm_set_epi64x(0ULL, quote_bits), _mm_set1_epi8(0xFF), 0));
    quote_mask ^= prev_iter_inside_quote;
    // prev_iter_inside_quote = (uint64_t)((int64_t)quote_mask >> 63);// we don't need this anymore

    __m256i mask_20 = _mm256_set1_epi8(0x20); // c==32
    __m256i mask_70 =
        _mm256_set1_epi8(0x70); // adding 0x70 does not check low 4-bits
    // but moves any value >= 16 above 128

    __m256i lut_cntrl = _mm256_setr_epi8(
        0x00, 0x00, 0x00, 0x00, 0x00, 0x00, 0x00, 0x00, 0x00, 0xFF, 0xFF, 0x00,
        0x00, 0xFF, 0x00, 0x00, 0x00, 0x00, 0x00, 0x00, 0x00, 0x00, 0x00, 0x00,
        0x00, 0xFF, 0xFF, 0x00, 0x00, 0xFF, 0x00, 0x00);

    __m256i tmp_ws_lo = _mm256_or_si256(
        _mm256_cmpeq_epi8(mask_20, input_lo),
        _mm256_shuffle_epi8(lut_cntrl, _mm256_adds_epu8(mask_70, input_lo)));
    __m256i tmp_ws_hi = _mm256_or_si256(
        _mm256_cmpeq_epi8(mask_20, input_hi),
        _mm256_shuffle_epi8(lut_cntrl, _mm256_adds_epu8(mask_70, input_hi)));
    uint64_t ws_res_0 = (uint32_t)_mm256_movemask_epi8(tmp_ws_lo);
    uint64_t ws_res_1 = _mm256_movemask_epi8(tmp_ws_hi);
    uint64_t whitespace = (ws_res_0 | (ws_res_1 << 32));
    whitespace &= ~quote_mask;

    if (len - idx < 64) {
      whitespace |= UINT64_C(0xFFFFFFFFFFFFFFFF) << (len - idx);
    }
    int mask1 = whitespace & 0xFFFF;
    int mask2 = (whitespace >> 16) & 0xFFFF;
    int mask3 = (whitespace >> 32) & 0xFFFF;
    int mask4 = (whitespace >> 48) & 0xFFFF;
    int pop1 = hamming((~whitespace) & 0xFFFF);
    int pop2 = hamming((~whitespace) & UINT64_C(0xFFFFFFFF));
    int pop3 = hamming((~whitespace) & UINT64_C(0xFFFFFFFFFFFF));
    int pop4 = hamming((~whitespace));
    __m256i vmask1 =
        _mm256_loadu2_m128i((const __m128i *)mask128_epi8 + (mask2 & 0x7FFF),
                            (const __m128i *)mask128_epi8 + (mask1 & 0x7FFF));
    __m256i vmask2 =
        _mm256_loadu2_m128i((const __m128i *)mask128_epi8 + (mask4 & 0x7FFF),
                            (const __m128i *)mask128_epi8 + (mask3 & 0x7FFF));
    __m256i result1 = _mm256_shuffle_epi8(input_lo, vmask1);
    __m256i result2 = _mm256_shuffle_epi8(input_hi, vmask2);
    _mm256_storeu2_m128i((__m128i *)(buffer + pop1), (__m128i *)buffer,
                         result1);
    _mm256_storeu2_m128i((__m128i *)(buffer + pop3), (__m128i *)(buffer + pop2),
                         result2);
    memcpy(out, buffer, pop4);
    out += pop4;
  }
  *out = '\0';// NULL termination
  return out - initout;
}

#endif
/* end file /home/dlemire/CVS/github/simdjson/src/jsonminifier.cpp */
/* begin file /home/dlemire/CVS/github/simdjson/src/jsonparser.cpp */
#ifdef _MSC_VER
#include <windows.h>
#include <sysinfoapi.h>
#else
#include <unistd.h>
#endif


extern bool json_parse(const char * buf, size_t len, ParsedJson &pj, bool reallocifneeded);
extern bool json_parse(const std::string_view &s, ParsedJson &pj, bool reallocifneeded);
extern ParsedJson build_parsed_json(const char * buf, size_t len, bool reallocifneeded);
extern ParsedJson build_parsed_json(const std::string_view &s, bool reallocifneeded);


// parse a document found in buf, need to preallocate ParsedJson.
WARN_UNUSED
bool json_parse(const uint8_t *buf, size_t len, ParsedJson &pj, bool reallocifneeded) {
  if (pj.bytecapacity < len) {
    std::cerr << "Your ParsedJson cannot support documents that big: " << len
              << std::endl;
    return false;
  }
  bool reallocated = false;
  if(reallocifneeded) {
      // realloc is needed if the end of the memory crosses a page
#ifdef _MSC_VER
	  SYSTEM_INFO sysInfo; 
	  GetSystemInfo(&sysInfo); 
	  long pagesize = sysInfo.dwPageSize;
#else
     long pagesize = sysconf (_SC_PAGESIZE); 
#endif
	 if ( (reinterpret_cast<uintptr_t>(buf + len - 1) % pagesize ) < SIMDJSON_PADDING ) {
       const uint8_t *tmpbuf  = buf;
       buf = (uint8_t *) allocate_padded_buffer(len);
       if(buf == NULL) return false;
       memcpy((void*)buf,tmpbuf,len);
       reallocated = true;
     }
  }
  bool isok = find_structural_bits(buf, len, pj);
  /*if (isok) {
    isok = flatten_indexes(len, pj);
  } else {
    if(reallocated) free((void*)buf);
    return false;
  }*/
  if (isok) {
    isok = unified_machine(buf, len, pj);
  } else {
    if(reallocated) free((void*)buf);
    return false;
  }
  if(reallocated) free((void*)buf);
  return isok;
}

WARN_UNUSED
ParsedJson build_parsed_json(const uint8_t *buf, size_t len, bool reallocifneeded) {
  ParsedJson pj;
  bool ok = pj.allocateCapacity(len);
  if(ok) {
    ok = json_parse(buf, len, pj, reallocifneeded);
    assert(ok == pj.isValid());
  } else {
    std::cerr << "failure during memory allocation " << std::endl;
  }
  return pj;
}
/* end file /home/dlemire/CVS/github/simdjson/src/jsonparser.cpp */
/* begin file /home/dlemire/CVS/github/simdjson/src/stage1_find_marks.cpp */
#include <cassert>

#ifndef SIMDJSON_SKIPUTF8VALIDATION
#define SIMDJSON_UTF8VALIDATE
#endif

#ifndef NO_PDEP_WIDTH
#define NO_PDEP_WIDTH 8
#endif

#define SET_BIT(i)                                                             \
  base_ptr[base + i] = (uint32_t)idx - 64 + trailingzeroes(structurals);                          \
  structurals = structurals & (structurals - 1);

#define SET_BIT1 SET_BIT(0)
#define SET_BIT2 SET_BIT1 SET_BIT(1)
#define SET_BIT3 SET_BIT2 SET_BIT(2)
#define SET_BIT4 SET_BIT3 SET_BIT(3)
#define SET_BIT5 SET_BIT4 SET_BIT(4)
#define SET_BIT6 SET_BIT5 SET_BIT(5)
#define SET_BIT7 SET_BIT6 SET_BIT(6)
#define SET_BIT8 SET_BIT7 SET_BIT(7)
#define SET_BIT9 SET_BIT8 SET_BIT(8)
#define SET_BIT10 SET_BIT9 SET_BIT(9)
#define SET_BIT11 SET_BIT10 SET_BIT(10)
#define SET_BIT12 SET_BIT11 SET_BIT(11)
#define SET_BIT13 SET_BIT12 SET_BIT(12)
#define SET_BIT14 SET_BIT13 SET_BIT(13)
#define SET_BIT15 SET_BIT14 SET_BIT(14)
#define SET_BIT16 SET_BIT15 SET_BIT(15)

#define CALL(macro, ...) macro(__VA_ARGS__)

#define SET_BITLOOPN(n) SET_BIT##n

// It seems that many parsers do UTF-8 validation.
// RapidJSON does not do it by default, but a flag
// allows it.
#ifdef SIMDJSON_UTF8VALIDATE
#endif
using namespace std;

// a straightforward comparison of a mask against input. 5 uops; would be
// cheaper in AVX512.
really_inline uint64_t cmp_mask_against_input(__m256i input_lo, __m256i input_hi,
                                         __m256i mask) {
  __m256i cmp_res_0 = _mm256_cmpeq_epi8(input_lo, mask);
  uint64_t res_0 = (uint32_t)_mm256_movemask_epi8(cmp_res_0);
  __m256i cmp_res_1 = _mm256_cmpeq_epi8(input_hi, mask);
  uint64_t res_1 = _mm256_movemask_epi8(cmp_res_1);
  return res_0 | (res_1 << 32);
}

WARN_UNUSED
/*never_inline*/ bool find_structural_bits(const uint8_t *buf, size_t len,
                                           ParsedJson &pj) {
  if (len > pj.bytecapacity) {
    cerr << "Your ParsedJson object only supports documents up to "<< pj.bytecapacity << " bytes but you are trying to process " <<  len  << " bytes\n";
    return false;
  }
  uint32_t *base_ptr = pj.structural_indexes;
  uint32_t base = 0;
#ifdef SIMDJSON_UTF8VALIDATE
  __m256i has_error = _mm256_setzero_si256();
  struct avx_processed_utf_bytes previous;
  previous.rawbytes = _mm256_setzero_si256();
  previous.high_nibbles = _mm256_setzero_si256();
  previous.carried_continuations = _mm256_setzero_si256();
 #endif

  // Useful constant masks
  const uint64_t even_bits = 0x5555555555555555ULL;
  const uint64_t odd_bits = ~even_bits;

  // for now, just work in 64-byte chunks
  // we have padded the input out to 64 byte multiple with the remainder being
  // zeros

  // persistent state across loop
  uint64_t prev_iter_ends_odd_backslash = 0ULL; // either 0 or 1, but a 64-bit value
  uint64_t prev_iter_inside_quote = 0ULL;       // either all zeros or all ones

  // effectively the very first char is considered to follow "whitespace" for the
  // purposes of psuedo-structural character detection
  uint64_t prev_iter_ends_pseudo_pred = 1ULL;
  size_t lenminus64 = len < 64 ? 0 : len - 64;
  size_t idx = 0;
  uint64_t structurals = 0;
  for (; idx < lenminus64; idx += 64) {
#ifndef _MSC_VER
    __builtin_prefetch(buf + idx + 128);
#endif
	__m256i input_lo = _mm256_loadu_si256((const __m256i *)(buf + idx + 0));
    __m256i input_hi = _mm256_loadu_si256((const __m256i *)(buf + idx + 32));
#ifdef SIMDJSON_UTF8VALIDATE
    __m256i highbit = _mm256_set1_epi8(0x80);
    if((_mm256_testz_si256(_mm256_or_si256(input_lo, input_hi),highbit)) == 1) {
        // it is ascii, we just check continuation
        has_error = _mm256_or_si256(
          _mm256_cmpgt_epi8(previous.carried_continuations,
                          _mm256_setr_epi8(9, 9, 9, 9, 9, 9, 9, 9, 9, 9, 9, 9,
                                           9, 9, 9, 9, 9, 9, 9, 9, 9, 9, 9, 9,
                                           9, 9, 9, 9, 9, 9, 9, 1)),has_error);

    } else {
        // it is not ascii so we have to do heavy work
        previous = avxcheckUTF8Bytes(input_lo, &previous, &has_error);
        previous = avxcheckUTF8Bytes(input_hi, &previous, &has_error);
    }
#endif
    ////////////////////////////////////////////////////////////////////////////////////////////
    //     Step 1: detect odd sequences of backslashes
    ////////////////////////////////////////////////////////////////////////////////////////////

    uint64_t bs_bits =
        cmp_mask_against_input(input_lo, input_hi, _mm256_set1_epi8('\\'));
    uint64_t start_edges = bs_bits & ~(bs_bits << 1);
    // flip lowest if we have an odd-length run at the end of the prior
    // iteration
    uint64_t even_start_mask = even_bits ^ prev_iter_ends_odd_backslash;
    uint64_t even_starts = start_edges & even_start_mask;
    uint64_t odd_starts = start_edges & ~even_start_mask;
    uint64_t even_carries = bs_bits + even_starts;

    uint64_t odd_carries;
    // must record the carry-out of our odd-carries out of bit 63; this
    // indicates whether the sense of any edge going to the next iteration
    // should be flipped
    bool iter_ends_odd_backslash =
		add_overflow(bs_bits, odd_starts, &odd_carries);

    odd_carries |=
        prev_iter_ends_odd_backslash; // push in bit zero as a potential end
                                      // if we had an odd-numbered run at the
                                      // end of the previous iteration
    prev_iter_ends_odd_backslash = iter_ends_odd_backslash ? 0x1ULL : 0x0ULL;
    uint64_t even_carry_ends = even_carries & ~bs_bits;
    uint64_t odd_carry_ends = odd_carries & ~bs_bits;
    uint64_t even_start_odd_end = even_carry_ends & odd_bits;
    uint64_t odd_start_even_end = odd_carry_ends & even_bits;
    uint64_t odd_ends = even_start_odd_end | odd_start_even_end;

    ////////////////////////////////////////////////////////////////////////////////////////////
    //     Step 2: detect insides of quote pairs
    ////////////////////////////////////////////////////////////////////////////////////////////

    uint64_t quote_bits =
        cmp_mask_against_input(input_lo, input_hi, _mm256_set1_epi8('"'));
    quote_bits = quote_bits & ~odd_ends;
    uint64_t quote_mask = _mm_cvtsi128_si64(_mm_clmulepi64_si128(
        _mm_set_epi64x(0ULL, quote_bits), _mm_set1_epi8(0xFF), 0));



    uint32_t cnt = hamming(structurals);
    uint32_t next_base = base + cnt;
    while (structurals) {
      CALL(SET_BITLOOPN, NO_PDEP_WIDTH)
      /*for(size_t i = 0; i < NO_PDEP_WIDTH; i++) {
        base_ptr[base+i] = (uint32_t)idx + trailingzeroes(s);
        s = s & (s - 1);
      }*/
      base += NO_PDEP_WIDTH;
    }
    base = next_base;

    quote_mask ^= prev_iter_inside_quote;
    prev_iter_inside_quote = (uint64_t)((int64_t)quote_mask >> 63); // right shift of a signed value expected to be well-defined and standard compliant as of C++20, John Regher from Utah U. says this is fine code

    // How do we build up a user traversable data structure
    // first, do a 'shufti' to detect structural JSON characters
    // they are { 0x7b } 0x7d : 0x3a [ 0x5b ] 0x5d , 0x2c
    // these go into the first 3 buckets of the comparison (1/2/4)

    // we are also interested in the four whitespace characters
    // space 0x20, linefeed 0x0a, horizontal tab 0x09 and carriage return 0x0d
    // these go into the next 2 buckets of the comparison (8/16)
    const __m256i low_nibble_mask = _mm256_setr_epi8(
        //  0                           9  a   b  c  d
        16, 0, 0, 0, 0, 0, 0, 0, 0, 8, 12, 1, 2, 9, 0, 0, 16, 0, 0, 0, 0, 0, 0,
        0, 0, 8, 12, 1, 2, 9, 0, 0);
    const __m256i high_nibble_mask = _mm256_setr_epi8(
        //  0     2   3     5     7
        8, 0, 18, 4, 0, 1, 0, 1, 0, 0, 0, 3, 2, 1, 0, 0, 8, 0, 18, 4, 0, 1, 0,
        1, 0, 0, 0, 3, 2, 1, 0, 0);

    __m256i structural_shufti_mask = _mm256_set1_epi8(0x7);
    __m256i whitespace_shufti_mask = _mm256_set1_epi8(0x18);

    __m256i v_lo = _mm256_and_si256(
        _mm256_shuffle_epi8(low_nibble_mask, input_lo),
        _mm256_shuffle_epi8(high_nibble_mask,
                            _mm256_and_si256(_mm256_srli_epi32(input_lo, 4),
                                             _mm256_set1_epi8(0x7f))));

    __m256i v_hi = _mm256_and_si256(
        _mm256_shuffle_epi8(low_nibble_mask, input_hi),
        _mm256_shuffle_epi8(high_nibble_mask,
                            _mm256_and_si256(_mm256_srli_epi32(input_hi, 4),
                                             _mm256_set1_epi8(0x7f))));
    __m256i tmp_lo = _mm256_cmpeq_epi8(
        _mm256_and_si256(v_lo, structural_shufti_mask), _mm256_set1_epi8(0));
    __m256i tmp_hi = _mm256_cmpeq_epi8(
        _mm256_and_si256(v_hi, structural_shufti_mask), _mm256_set1_epi8(0));

    uint64_t structural_res_0 = (uint32_t)_mm256_movemask_epi8(tmp_lo);
    uint64_t structural_res_1 = _mm256_movemask_epi8(tmp_hi);
    structurals = ~(structural_res_0 | (structural_res_1 << 32));

    // this additional mask and transfer is non-trivially expensive,
    // unfortunately
    __m256i tmp_ws_lo = _mm256_cmpeq_epi8(
        _mm256_and_si256(v_lo, whitespace_shufti_mask), _mm256_set1_epi8(0));
    __m256i tmp_ws_hi = _mm256_cmpeq_epi8(
        _mm256_and_si256(v_hi, whitespace_shufti_mask), _mm256_set1_epi8(0));

    uint64_t ws_res_0 = (uint32_t)_mm256_movemask_epi8(tmp_ws_lo);
    uint64_t ws_res_1 = _mm256_movemask_epi8(tmp_ws_hi);
    uint64_t whitespace = ~(ws_res_0 | (ws_res_1 << 32));
    // mask off anything inside quotes
    structurals &= ~quote_mask;

    // add the real quote bits back into our bitmask as well, so we can
    // quickly traverse the strings we've spent all this trouble gathering
    structurals |= quote_bits;

    // Now, establish "pseudo-structural characters". These are non-whitespace
    // characters that are (a) outside quotes and (b) have a predecessor that's
    // either whitespace or a structural character. This means that subsequent
    // passes will get a chance to encounter the first character of every string
    // of non-whitespace and, if we're parsing an atom like true/false/null or a
    // number we can stop at the first whitespace or structural character
    // following it.

    // a qualified predecessor is something that can happen 1 position before an
    // psuedo-structural character
    uint64_t pseudo_pred = structurals | whitespace;
    uint64_t shifted_pseudo_pred = (pseudo_pred << 1) | prev_iter_ends_pseudo_pred;
    prev_iter_ends_pseudo_pred = pseudo_pred >> 63;
    uint64_t pseudo_structurals =
        shifted_pseudo_pred & (~whitespace) & (~quote_mask);
    structurals |= pseudo_structurals;

    // now, we've used our close quotes all we need to. So let's switch them off
    // they will be off in the quote mask and on in quote bits.
    structurals &= ~(quote_bits & ~quote_mask);

    //*(uint64_t *)(pj.structurals + idx / 8) = structurals;
  }

  ////////////////
  /// we use a giant copy-paste which is ugly.
  /// but otherwise the string needs to be properly padded or else we
  /// risk invalidating the UTF-8 checks.
  ////////////
  if (idx < len) {
    uint8_t tmpbuf[64];
    memset(tmpbuf,0x20,64);
    memcpy(tmpbuf,buf+idx,len - idx);
    __m256i input_lo = _mm256_loadu_si256((const __m256i *)(tmpbuf + 0));
    __m256i input_hi = _mm256_loadu_si256((const __m256i *)(tmpbuf + 32));
#ifdef SIMDJSON_UTF8VALIDATE
    __m256i highbit = _mm256_set1_epi8(0x80);
    if((_mm256_testz_si256(_mm256_or_si256(input_lo, input_hi),highbit)) == 1) {
        // it is ascii, we just check continuation
        has_error = _mm256_or_si256(
          _mm256_cmpgt_epi8(previous.carried_continuations,
                          _mm256_setr_epi8(9, 9, 9, 9, 9, 9, 9, 9, 9, 9, 9, 9,
                                           9, 9, 9, 9, 9, 9, 9, 9, 9, 9, 9, 9,
                                           9, 9, 9, 9, 9, 9, 9, 1)),has_error);

    } else {
        // it is not ascii so we have to do heavy work
        previous = avxcheckUTF8Bytes(input_lo, &previous, &has_error);
        previous = avxcheckUTF8Bytes(input_hi, &previous, &has_error);
    }
#endif
    ////////////////////////////////////////////////////////////////////////////////////////////
    //     Step 1: detect odd sequences of backslashes
    ////////////////////////////////////////////////////////////////////////////////////////////

    uint64_t bs_bits =
        cmp_mask_against_input(input_lo, input_hi, _mm256_set1_epi8('\\'));
    uint64_t start_edges = bs_bits & ~(bs_bits << 1);
    // flip lowest if we have an odd-length run at the end of the prior
    // iteration
    uint64_t even_start_mask = even_bits ^ prev_iter_ends_odd_backslash;
    uint64_t even_starts = start_edges & even_start_mask;
    uint64_t odd_starts = start_edges & ~even_start_mask;
    uint64_t even_carries = bs_bits + even_starts;

    uint64_t odd_carries;
    // must record the carry-out of our odd-carries out of bit 63; this
    // indicates whether the sense of any edge going to the next iteration
    // should be flipped
    //bool iter_ends_odd_backslash =
	add_overflow(bs_bits, odd_starts, &odd_carries);

    odd_carries |=
        prev_iter_ends_odd_backslash; // push in bit zero as a potential end
                                      // if we had an odd-numbered run at the
                                      // end of the previous iteration
    //prev_iter_ends_odd_backslash = iter_ends_odd_backslash ? 0x1ULL : 0x0ULL;
    uint64_t even_carry_ends = even_carries & ~bs_bits;
    uint64_t odd_carry_ends = odd_carries & ~bs_bits;
    uint64_t even_start_odd_end = even_carry_ends & odd_bits;
    uint64_t odd_start_even_end = odd_carry_ends & even_bits;
    uint64_t odd_ends = even_start_odd_end | odd_start_even_end;

    ////////////////////////////////////////////////////////////////////////////////////////////
    //     Step 2: detect insides of quote pairs
    ////////////////////////////////////////////////////////////////////////////////////////////

    uint64_t quote_bits =
        cmp_mask_against_input(input_lo, input_hi, _mm256_set1_epi8('"'));
    quote_bits = quote_bits & ~odd_ends;
    uint64_t quote_mask = _mm_cvtsi128_si64(_mm_clmulepi64_si128(
        _mm_set_epi64x(0ULL, quote_bits), _mm_set1_epi8(0xFF), 0));
    quote_mask ^= prev_iter_inside_quote;
    //prev_iter_inside_quote = (uint64_t)((int64_t)quote_mask >> 63); // right shift of a signed value expected to be well-defined and standard compliant as of C++20

    uint32_t cnt = hamming(structurals);
    uint32_t next_base = base + cnt;
    while (structurals) {
      CALL(SET_BITLOOPN, NO_PDEP_WIDTH)
      /*for(size_t i = 0; i < NO_PDEP_WIDTH; i++) {
        base_ptr[base+i] = (uint32_t)idx + trailingzeroes(s);
        s = s & (s - 1);
      }*/
      base += NO_PDEP_WIDTH;
    }
    base = next_base;
    // How do we build up a user traversable data structure
    // first, do a 'shufti' to detect structural JSON characters
    // they are { 0x7b } 0x7d : 0x3a [ 0x5b ] 0x5d , 0x2c
    // these go into the first 3 buckets of the comparison (1/2/4)

    // we are also interested in the four whitespace characters
    // space 0x20, linefeed 0x0a, horizontal tab 0x09 and carriage return 0x0d
    // these go into the next 2 buckets of the comparison (8/16)
    const __m256i low_nibble_mask = _mm256_setr_epi8(
        //  0                           9  a   b  c  d
        16, 0, 0, 0, 0, 0, 0, 0, 0, 8, 12, 1, 2, 9, 0, 0, 16, 0, 0, 0, 0, 0, 0,
        0, 0, 8, 12, 1, 2, 9, 0, 0);
    const __m256i high_nibble_mask = _mm256_setr_epi8(
        //  0     2   3     5     7
        8, 0, 18, 4, 0, 1, 0, 1, 0, 0, 0, 3, 2, 1, 0, 0, 8, 0, 18, 4, 0, 1, 0,
        1, 0, 0, 0, 3, 2, 1, 0, 0);

    __m256i structural_shufti_mask = _mm256_set1_epi8(0x7);
    __m256i whitespace_shufti_mask = _mm256_set1_epi8(0x18);

    __m256i v_lo = _mm256_and_si256(
        _mm256_shuffle_epi8(low_nibble_mask, input_lo),
        _mm256_shuffle_epi8(high_nibble_mask,
                            _mm256_and_si256(_mm256_srli_epi32(input_lo, 4),
                                             _mm256_set1_epi8(0x7f))));

    __m256i v_hi = _mm256_and_si256(
        _mm256_shuffle_epi8(low_nibble_mask, input_hi),
        _mm256_shuffle_epi8(high_nibble_mask,
                            _mm256_and_si256(_mm256_srli_epi32(input_hi, 4),
                                             _mm256_set1_epi8(0x7f))));
    __m256i tmp_lo = _mm256_cmpeq_epi8(
        _mm256_and_si256(v_lo, structural_shufti_mask), _mm256_set1_epi8(0));
    __m256i tmp_hi = _mm256_cmpeq_epi8(
        _mm256_and_si256(v_hi, structural_shufti_mask), _mm256_set1_epi8(0));

    uint64_t structural_res_0 = (uint32_t)_mm256_movemask_epi8(tmp_lo);
    uint64_t structural_res_1 = _mm256_movemask_epi8(tmp_hi);
    structurals = ~(structural_res_0 | (structural_res_1 << 32));

    // this additional mask and transfer is non-trivially expensive,
    // unfortunately
    __m256i tmp_ws_lo = _mm256_cmpeq_epi8(
        _mm256_and_si256(v_lo, whitespace_shufti_mask), _mm256_set1_epi8(0));
    __m256i tmp_ws_hi = _mm256_cmpeq_epi8(
        _mm256_and_si256(v_hi, whitespace_shufti_mask), _mm256_set1_epi8(0));

    uint64_t ws_res_0 = (uint32_t)_mm256_movemask_epi8(tmp_ws_lo);
    uint64_t ws_res_1 = _mm256_movemask_epi8(tmp_ws_hi);
    uint64_t whitespace = ~(ws_res_0 | (ws_res_1 << 32));


    // mask off anything inside quotes
    structurals &= ~quote_mask;

    // add the real quote bits back into our bitmask as well, so we can
    // quickly traverse the strings we've spent all this trouble gathering
    structurals |= quote_bits;

    // Now, establish "pseudo-structural characters". These are non-whitespace
    // characters that are (a) outside quotes and (b) have a predecessor that's
    // either whitespace or a structural character. This means that subsequent
    // passes will get a chance to encounter the first character of every string
    // of non-whitespace and, if we're parsing an atom like true/false/null or a
    // number we can stop at the first whitespace or structural character
    // following it.

    // a qualified predecessor is something that can happen 1 position before an
    // psuedo-structural character
    uint64_t pseudo_pred = structurals | whitespace;
    uint64_t shifted_pseudo_pred = (pseudo_pred << 1) | prev_iter_ends_pseudo_pred;
    //prev_iter_ends_pseudo_pred = pseudo_pred >> 63;
    uint64_t pseudo_structurals =
        shifted_pseudo_pred & (~whitespace) & (~quote_mask);
    structurals |= pseudo_structurals;

    // now, we've used our close quotes all we need to. So let's switch them off
    // they will be off in the quote mask and on in quote bits.
    structurals &= ~(quote_bits & ~quote_mask);
    //*(uint64_t *)(pj.structurals + idx / 8) = structurals;
    idx += 64;
  }
<<<<<<< HEAD
#ifdef SIMDJSON_UTF8VALIDATE
  return _mm256_testz_si256(has_error, has_error);
#else
  return true;
#endif
}
/* end file /home/dlemire/CVS/github/simdjson/src/stage1_find_marks.cpp */
/* begin file /home/dlemire/CVS/github/simdjson/src/stage2_flatten.cpp */

#include <cassert>

#ifndef NO_PDEP_PLEASE
#define NO_PDEP_PLEASE // though this is not always a win, it seems to 
// be more often a win than not. And it will be faster on AMD.
#endif

#ifndef NO_PDEP_WIDTH
#define NO_PDEP_WIDTH 8
#endif

#define SET_BIT(i)                                                             \
  base_ptr[base + i] = (uint32_t)idx + trailingzeroes(s);                          \
  s = s & (s - 1);

#define SET_BIT1 SET_BIT(0)
#define SET_BIT2 SET_BIT1 SET_BIT(1)
#define SET_BIT3 SET_BIT2 SET_BIT(2)
#define SET_BIT4 SET_BIT3 SET_BIT(3)
#define SET_BIT5 SET_BIT4 SET_BIT(4)
#define SET_BIT6 SET_BIT5 SET_BIT(5)
#define SET_BIT7 SET_BIT6 SET_BIT(6)
#define SET_BIT8 SET_BIT7 SET_BIT(7)
#define SET_BIT9 SET_BIT8 SET_BIT(8)
#define SET_BIT10 SET_BIT9 SET_BIT(9)
#define SET_BIT11 SET_BIT10 SET_BIT(10)
#define SET_BIT12 SET_BIT11 SET_BIT(11)
#define SET_BIT13 SET_BIT12 SET_BIT(12)
#define SET_BIT14 SET_BIT13 SET_BIT(13)
#define SET_BIT15 SET_BIT14 SET_BIT(14)
#define SET_BIT16 SET_BIT15 SET_BIT(15)

#define CALL(macro, ...) macro(__VA_ARGS__)

#define SET_BITLOOPN(n) SET_BIT##n

// just transform the bitmask to a big list of 32-bit integers for now
// that's all; the type of character the offset points to will
// tell us exactly what we need to know. Naive but straightforward
// implementation
WARN_UNUSED
bool flatten_indexes(size_t len, ParsedJson &pj) {
  uint32_t *base_ptr = pj.structural_indexes;
  uint32_t base = 0;
#ifdef BUILDHISTOGRAM
  uint32_t counters[66];
  uint32_t total = 0;
  for (int k = 0; k < 66; k++)
    counters[k] = 0;
  for (size_t idx = 0; idx < len; idx += 64) {
    uint64_t s = *(uint64_t *)(pj.structurals + idx / 8);
    uint32_t cnt = hamming(s);
    total++;
    counters[cnt]++;
  }
  printf("\n histogram:\n");
  for (int k = 0; k < 66; k++) {
    if (counters[k] > 0)
      printf("%10d %10.u %10.3f \n", k, counters[k], counters[k] * 1.0 / total);
  }
  printf("\n\n");
#endif
  for (size_t idx = 0; idx < len; idx += 64) {
    uint64_t s = *(uint64_t *)(pj.structurals + idx / 8);
#ifdef SUPPRESS_CHEESY_FLATTEN
    while (s) {
      base_ptr[base++] = (uint32_t)idx + trailingzeroes(s);
      s &= s - 1ULL;
    }
#elif defined(NO_PDEP_PLEASE)
    uint32_t cnt = hamming(s);
=======
    uint32_t cnt = hamming(structurals);
>>>>>>> 3ce1dd80
    uint32_t next_base = base + cnt;
    while (structurals) {
      CALL(SET_BITLOOPN, NO_PDEP_WIDTH)
      /*for(size_t i = 0; i < NO_PDEP_WIDTH; i++) {
        base_ptr[base+i] = (uint32_t)idx + trailingzeroes(s);
        s = s & (s - 1);
      }*/
      base += NO_PDEP_WIDTH;
    }
    base = next_base;

  pj.n_structural_indexes = base;
  if(base_ptr[pj.n_structural_indexes-1] > len) {
    fprintf( stderr,"Internal bug\n");
    return false;
  }
  if(len != base_ptr[pj.n_structural_indexes-1]) {
    // the string might not be NULL terminated, but we add a virtual NULL ending character. 
    base_ptr[pj.n_structural_indexes++] = len;
  }
  base_ptr[pj.n_structural_indexes] = 0; // make it safe to dereference one beyond this array

#ifdef SIMDJSON_UTF8VALIDATE
  return _mm256_testz_si256(has_error, has_error);
#else
  return true;
#endif
}
<<<<<<< HEAD
/* end file /home/dlemire/CVS/github/simdjson/src/stage2_flatten.cpp */
/* begin file /home/dlemire/CVS/github/simdjson/src/stage34_unified.cpp */
=======
/* end file /Users/lemire/CVS/github/simdjson/src/stage1_find_marks.cpp */
/* begin file /Users/lemire/CVS/github/simdjson/src/stage2_build_tape.cpp */
>>>>>>> 3ce1dd80
#ifdef _MSC_VER
/* Microsoft C/C++-compatible compiler */
#include <intrin.h>
#else
#include <x86intrin.h>
#endif

#include <cassert>
#include <cstring>


#include <iostream>
#define PATH_SEP '/'


using namespace std;

WARN_UNUSED
really_inline bool is_valid_true_atom(const uint8_t *loc) {
  uint64_t tv = *(const uint64_t *)"true    ";
  uint64_t mask4 = 0x00000000ffffffff;
  uint32_t error = 0;
  uint64_t locval; // we want to avoid unaligned 64-bit loads (undefined in C/C++)
  std::memcpy(&locval, loc, sizeof(uint64_t));
  error = (locval & mask4) ^ tv;
  error |= is_not_structural_or_whitespace(loc[4]);
  return error == 0;
}

WARN_UNUSED
really_inline bool is_valid_false_atom(const uint8_t *loc) {
  uint64_t fv = *(const uint64_t *)"false   ";
  uint64_t mask5 = 0x000000ffffffffff;
  uint32_t error = 0;
  uint64_t locval; // we want to avoid unaligned 64-bit loads (undefined in C/C++)
  std::memcpy(&locval, loc, sizeof(uint64_t));
  error = (locval & mask5) ^ fv;
  error |= is_not_structural_or_whitespace(loc[5]);
  return error == 0;
}

WARN_UNUSED
really_inline bool is_valid_null_atom(const uint8_t *loc) {
  uint64_t nv = *(const uint64_t *)"null    ";
  uint64_t mask4 = 0x00000000ffffffff;
  uint32_t error = 0;
  uint64_t locval; // we want to avoid unaligned 64-bit loads (undefined in C/C++)
  std::memcpy(&locval, loc, sizeof(uint64_t));
  error = (locval & mask4) ^ nv;
  error |= is_not_structural_or_whitespace(loc[4]);
  return error == 0;
}


/************
 * The JSON is parsed to a tape, see the accompanying tape.md file
 * for documentation.
 ***********/
WARN_UNUSED
bool unified_machine(const uint8_t *buf, size_t len, ParsedJson &pj) {
  uint32_t i = 0; // index of the structural character (0,1,2,3...)
  uint32_t idx;   // location of the structural character in the input (buf)
  uint8_t c; // used to track the (structural) character we are looking at, updated
        // by UPDATE_CHAR macro
  uint32_t depth = 0; // could have an arbitrary starting depth
  pj.init();
  if(pj.bytecapacity < len) {
      fprintf(stderr, "insufficient capacity\n");
      return false;
  }
// this macro reads the next structural character, updating idx, i and c.
#define UPDATE_CHAR()                                                          \
  {                                                                            \
    idx = pj.structural_indexes[i++];                                          \
    c = buf[idx];                                                              \
  }


  ////////////////////////////// START STATE /////////////////////////////
#ifdef SIMDJSON_USE_COMPUTED_GOTO 
  pj.ret_address[depth] = &&start_continue;
#else
  pj.ret_address[depth] = 's';
#endif
  pj.containing_scope_offset[depth] = pj.get_current_loc();
  pj.write_tape(0, 'r'); // r for root, 0 is going to get overwritten
  // the root is used, if nothing else, to capture the size of the tape
  depth++; // everything starts at depth = 1, depth = 0 is just for the root, the root may contain an object, an array or something else.
  if (depth > pj.depthcapacity) {
    goto fail;
  }

  UPDATE_CHAR();
  switch (c) {
  case '{':
    pj.containing_scope_offset[depth] = pj.get_current_loc();
#ifdef SIMDJSON_USE_COMPUTED_GOTO 
    pj.ret_address[depth] = &&start_continue;
#else
    pj.ret_address[depth] = 's';
#endif
    depth++;
    if (depth > pj.depthcapacity) {
      goto fail;
    }
    pj.write_tape(0, c); // strangely, moving this to object_begin slows things down
    goto object_begin;
  case '[':
    pj.containing_scope_offset[depth] = pj.get_current_loc();
#ifdef SIMDJSON_USE_COMPUTED_GOTO 
    pj.ret_address[depth] = &&start_continue;
#else
    pj.ret_address[depth] = 's';
#endif    
    depth++;
    if (depth > pj.depthcapacity) {
      goto fail;
    }
    pj.write_tape(0, c);
    goto array_begin;
#define SIMDJSON_ALLOWANYTHINGINROOT
    // A JSON text is a serialized value.  Note that certain previous
    // specifications of JSON constrained a JSON text to be an object or an
    // array.  Implementations that generate only objects or arrays where a
    // JSON text is called for will be interoperable in the sense that all
    // implementations will accept these as conforming JSON texts.
    // https://tools.ietf.org/html/rfc8259
#ifdef SIMDJSON_ALLOWANYTHINGINROOT
  case '"': {
    if (!parse_string(buf, len, pj, depth, idx)) {
      goto fail;
    }
    break;
  }
  case 't': {
    // we need to make a copy to make sure that the string is NULL terminated.
    // this only applies to the JSON document made solely of the true value.
    // this will almost never be called in practice
    char * copy = (char *) malloc(len + SIMDJSON_PADDING);
    if(copy == NULL) goto fail;
    memcpy(copy, buf, len);
    copy[len] = '\0';
    if (!is_valid_true_atom((const uint8_t *)copy + idx)) {
      free(copy);
      goto fail;
    }
    free(copy);
    pj.write_tape(0, c);
    break;
  }
  case 'f': {
    // we need to make a copy to make sure that the string is NULL terminated.
    // this only applies to the JSON document made solely of the false value.
    // this will almost never be called in practice
    char * copy = (char *) malloc(len + SIMDJSON_PADDING);
    if(copy == NULL) goto fail;
    memcpy(copy, buf, len);
    copy[len] = '\0';
    if (!is_valid_false_atom((const uint8_t *)copy + idx)) {
      free(copy);
      goto fail;
    }
    free(copy);
    pj.write_tape(0, c);
    break;
  }
  case 'n': {
    // we need to make a copy to make sure that the string is NULL terminated.
    // this only applies to the JSON document made solely of the null value.
    // this will almost never be called in practice
    char * copy = (char *) malloc(len + SIMDJSON_PADDING);
    if(copy == NULL) goto fail;
    memcpy(copy, buf, len);
    copy[len] = '\0';
    if (!is_valid_null_atom((const uint8_t *)copy + idx)) {
      free(copy);
      goto fail;
    }
    free(copy);
    pj.write_tape(0, c);
    break;
  }
  case '0': 
  case '1':
  case '2':
  case '3':
  case '4':
  case '5':
  case '6':
  case '7':
  case '8':
  case '9': {
    // we need to make a copy to make sure that the string is NULL terminated.
    // this is done only for JSON documents made of a sole number
    // this will almost never be called in practice
    char * copy = (char *) malloc(len + SIMDJSON_PADDING);
    if(copy == NULL) goto fail;
    memcpy(copy, buf, len);
    copy[len] = '\0';
    if (!parse_number((const uint8_t *)copy, pj, idx, false)) {
      free(copy);
      goto fail;
    }
    free(copy);
    break;
  }
  case '-': {
    // we need to make a copy to make sure that the string is NULL terminated.
    // this is done only for JSON documents made of a sole number
    // this will almost never be called in practice
    char * copy = (char *) malloc(len + SIMDJSON_PADDING);
    if(copy == NULL) goto fail;
    memcpy(copy, buf, len);
    copy[len] = '\0';
    if (!parse_number((const uint8_t *)copy, pj, idx, true)) {
      free(copy);
      goto fail;
    }
    free(copy);
    break;
  }
#endif // ALLOWANYTHINGINROOT
  default:
    goto fail;
  }
start_continue:
  // the string might not be NULL terminated.
  if(i + 1 == pj.n_structural_indexes) {
    goto succeed;
  } else {
    goto fail;
  }
  ////////////////////////////// OBJECT STATES /////////////////////////////

object_begin:
  UPDATE_CHAR();
  switch (c) {
  case '"': {
    if (!parse_string(buf, len, pj, depth, idx)) {
      goto fail;
    }
    goto object_key_state;
  }
  case '}':
    goto scope_end; // could also go to object_continue
  default:
    goto fail;
  }

object_key_state:
  UPDATE_CHAR();
  if (c != ':') {
    goto fail;
  }
  UPDATE_CHAR();
  switch (c) {
  case '"': {
    if (!parse_string(buf, len, pj, depth, idx)) {
      goto fail;
    }
    break;
  }
  case 't':
    if (!is_valid_true_atom(buf + idx)) {
      goto fail;
    }
    pj.write_tape(0, c);
    break;
  case 'f':
    if (!is_valid_false_atom(buf + idx)) {
      goto fail;
    }
    pj.write_tape(0, c);
    break;
  case 'n':
    if (!is_valid_null_atom(buf + idx)) {
      goto fail;
    }
    pj.write_tape(0, c);
    break;
  case '0': 
  case '1':
  case '2':
  case '3':
  case '4':
  case '5':
  case '6':
  case '7':
  case '8':
  case '9': {
    if (!parse_number(buf, pj, idx, false)) {
      goto fail;
    }
    break;
  }
  case '-': {
    if (!parse_number(buf, pj, idx, true)) {
      goto fail;
    }
    break;
  }
  case '{': {
    pj.containing_scope_offset[depth] = pj.get_current_loc();
    pj.write_tape(0, c); // here the compilers knows what c is so this gets optimized
    // we have not yet encountered } so we need to come back for it
#ifdef SIMDJSON_USE_COMPUTED_GOTO 
    pj.ret_address[depth] = &&object_continue;
#else
    pj.ret_address[depth] = 'o';
#endif
    // we found an object inside an object, so we need to increment the depth
    depth++;
    if (depth > pj.depthcapacity) {
      goto fail;
    }

    goto object_begin;
  }
  case '[': {
    pj.containing_scope_offset[depth] = pj.get_current_loc();
    pj.write_tape(0, c);  // here the compilers knows what c is so this gets optimized
    // we have not yet encountered } so we need to come back for it
#ifdef SIMDJSON_USE_COMPUTED_GOTO 
    pj.ret_address[depth] = &&object_continue;
#else
    pj.ret_address[depth] = 'o';
#endif    
    // we found an array inside an object, so we need to increment the depth
    depth++;
    if (depth > pj.depthcapacity) {
      goto fail;
    }
    goto array_begin;
  }
  default:
    goto fail;
  }

object_continue:
  UPDATE_CHAR();
  switch (c) {
  case ',':
    UPDATE_CHAR();
    if (c != '"') {
      goto fail;
    } else {
      if (!parse_string(buf, len, pj, depth, idx)) {
        goto fail;
      }
      goto object_key_state;
    }
  case '}':
    goto scope_end;
  default:
    goto fail;
  }

  ////////////////////////////// COMMON STATE /////////////////////////////

scope_end:
  // write our tape location to the header scope
  depth--;
  pj.write_tape(pj.containing_scope_offset[depth], c);
  pj.annotate_previousloc(pj.containing_scope_offset[depth],
                          pj.get_current_loc());
  // goto saved_state
#ifdef SIMDJSON_USE_COMPUTED_GOTO
  goto *pj.ret_address[depth];
#else
  if(pj.ret_address[depth] == 'a') {
    goto array_continue;
  } else if (pj.ret_address[depth] == 'o') {
    goto object_continue;
  } else goto start_continue;
#endif

  ////////////////////////////// ARRAY STATES /////////////////////////////
array_begin:
  UPDATE_CHAR();
  if (c == ']') {
    goto scope_end; // could also go to array_continue
  }

main_array_switch:
  // we call update char on all paths in, so we can peek at c on the
  // on paths that can accept a close square brace (post-, and at start)
  switch (c) {
  case '"': {
    if (!parse_string(buf, len, pj, depth, idx)) {
      goto fail;
    }
    break;
  }
  case 't':
    if (!is_valid_true_atom(buf + idx)) {
      goto fail;
    }
    pj.write_tape(0, c);
    break; 
  case 'f':
    if (!is_valid_false_atom(buf + idx)) {
      goto fail;
    }
    pj.write_tape(0, c);
    break; 
  case 'n':
    if (!is_valid_null_atom(buf + idx)) {
      goto fail;
    }
    pj.write_tape(0, c);
    break; // goto array_continue;

  case '0': 
  case '1':
  case '2':
  case '3':
  case '4':
  case '5':
  case '6':
  case '7':
  case '8':
  case '9': {
    if (!parse_number(buf, pj, idx, false)) {
      goto fail;
    }
    break; // goto array_continue;
  }
  case '-': {
    if (!parse_number(buf, pj, idx, true)) {
      goto fail;
    }
    break; // goto array_continue;
  }
  case '{': {
    // we have not yet encountered ] so we need to come back for it
    pj.containing_scope_offset[depth] = pj.get_current_loc();
    pj.write_tape(0, c); //  here the compilers knows what c is so this gets optimized
#ifdef SIMDJSON_USE_COMPUTED_GOTO 
    pj.ret_address[depth] = &&array_continue;
#else
    pj.ret_address[depth] = 'a';
#endif
    // we found an object inside an array, so we need to increment the depth
    depth++;
    if (depth > pj.depthcapacity) {
      goto fail;
    }

    goto object_begin;
  }
  case '[': {
    // we have not yet encountered ] so we need to come back for it
    pj.containing_scope_offset[depth] = pj.get_current_loc();
    pj.write_tape(0, c); // here the compilers knows what c is so this gets optimized
#ifdef SIMDJSON_USE_COMPUTED_GOTO 
    pj.ret_address[depth] = &&array_continue;
#else
    pj.ret_address[depth] = 'a';
#endif
    // we found an array inside an array, so we need to increment the depth
    depth++;
    if (depth > pj.depthcapacity) {
      goto fail;
    }
    goto array_begin;
  }
  default:
    goto fail;
  }

array_continue:
  UPDATE_CHAR();
  switch (c) {
  case ',':
    UPDATE_CHAR();
    goto main_array_switch;
  case ']':
    goto scope_end;
  default:
    goto fail;
  }

  ////////////////////////////// FINAL STATES /////////////////////////////

succeed:
  depth --;
  if(depth != 0) {
    fprintf(stderr, "internal bug\n");
    abort();
  }
  if(pj.containing_scope_offset[depth] != 0) {
    fprintf(stderr, "internal bug\n");
    abort();
  }
  pj.annotate_previousloc(pj.containing_scope_offset[depth],
                          pj.get_current_loc());
  pj.write_tape(pj.containing_scope_offset[depth], 'r'); // r is root



  pj.isvalid  = true;
  return true;

fail:
  return false;
}
<<<<<<< HEAD
/* end file /home/dlemire/CVS/github/simdjson/src/stage34_unified.cpp */
=======
/* end file /Users/lemire/CVS/github/simdjson/src/stage2_build_tape.cpp */
>>>>>>> 3ce1dd80
<|MERGE_RESOLUTION|>--- conflicted
+++ resolved
@@ -1,8 +1,4 @@
-<<<<<<< HEAD
-/* auto-generated on Mon Dec 31 11:59:09 EST 2018. Do not edit! */
-=======
 /* auto-generated on Mon Dec 31 17:13:28 EST 2018. Do not edit! */
->>>>>>> 3ce1dd80
 #include "simdjson.h"
 
 /* used for http://dmalloc.com/ Dmalloc - Debug Malloc Library */
@@ -789,90 +785,7 @@
     //*(uint64_t *)(pj.structurals + idx / 8) = structurals;
     idx += 64;
   }
-<<<<<<< HEAD
-#ifdef SIMDJSON_UTF8VALIDATE
-  return _mm256_testz_si256(has_error, has_error);
-#else
-  return true;
-#endif
-}
-/* end file /home/dlemire/CVS/github/simdjson/src/stage1_find_marks.cpp */
-/* begin file /home/dlemire/CVS/github/simdjson/src/stage2_flatten.cpp */
-
-#include <cassert>
-
-#ifndef NO_PDEP_PLEASE
-#define NO_PDEP_PLEASE // though this is not always a win, it seems to 
-// be more often a win than not. And it will be faster on AMD.
-#endif
-
-#ifndef NO_PDEP_WIDTH
-#define NO_PDEP_WIDTH 8
-#endif
-
-#define SET_BIT(i)                                                             \
-  base_ptr[base + i] = (uint32_t)idx + trailingzeroes(s);                          \
-  s = s & (s - 1);
-
-#define SET_BIT1 SET_BIT(0)
-#define SET_BIT2 SET_BIT1 SET_BIT(1)
-#define SET_BIT3 SET_BIT2 SET_BIT(2)
-#define SET_BIT4 SET_BIT3 SET_BIT(3)
-#define SET_BIT5 SET_BIT4 SET_BIT(4)
-#define SET_BIT6 SET_BIT5 SET_BIT(5)
-#define SET_BIT7 SET_BIT6 SET_BIT(6)
-#define SET_BIT8 SET_BIT7 SET_BIT(7)
-#define SET_BIT9 SET_BIT8 SET_BIT(8)
-#define SET_BIT10 SET_BIT9 SET_BIT(9)
-#define SET_BIT11 SET_BIT10 SET_BIT(10)
-#define SET_BIT12 SET_BIT11 SET_BIT(11)
-#define SET_BIT13 SET_BIT12 SET_BIT(12)
-#define SET_BIT14 SET_BIT13 SET_BIT(13)
-#define SET_BIT15 SET_BIT14 SET_BIT(14)
-#define SET_BIT16 SET_BIT15 SET_BIT(15)
-
-#define CALL(macro, ...) macro(__VA_ARGS__)
-
-#define SET_BITLOOPN(n) SET_BIT##n
-
-// just transform the bitmask to a big list of 32-bit integers for now
-// that's all; the type of character the offset points to will
-// tell us exactly what we need to know. Naive but straightforward
-// implementation
-WARN_UNUSED
-bool flatten_indexes(size_t len, ParsedJson &pj) {
-  uint32_t *base_ptr = pj.structural_indexes;
-  uint32_t base = 0;
-#ifdef BUILDHISTOGRAM
-  uint32_t counters[66];
-  uint32_t total = 0;
-  for (int k = 0; k < 66; k++)
-    counters[k] = 0;
-  for (size_t idx = 0; idx < len; idx += 64) {
-    uint64_t s = *(uint64_t *)(pj.structurals + idx / 8);
-    uint32_t cnt = hamming(s);
-    total++;
-    counters[cnt]++;
-  }
-  printf("\n histogram:\n");
-  for (int k = 0; k < 66; k++) {
-    if (counters[k] > 0)
-      printf("%10d %10.u %10.3f \n", k, counters[k], counters[k] * 1.0 / total);
-  }
-  printf("\n\n");
-#endif
-  for (size_t idx = 0; idx < len; idx += 64) {
-    uint64_t s = *(uint64_t *)(pj.structurals + idx / 8);
-#ifdef SUPPRESS_CHEESY_FLATTEN
-    while (s) {
-      base_ptr[base++] = (uint32_t)idx + trailingzeroes(s);
-      s &= s - 1ULL;
-    }
-#elif defined(NO_PDEP_PLEASE)
-    uint32_t cnt = hamming(s);
-=======
     uint32_t cnt = hamming(structurals);
->>>>>>> 3ce1dd80
     uint32_t next_base = base + cnt;
     while (structurals) {
       CALL(SET_BITLOOPN, NO_PDEP_WIDTH)
@@ -901,13 +814,8 @@
   return true;
 #endif
 }
-<<<<<<< HEAD
-/* end file /home/dlemire/CVS/github/simdjson/src/stage2_flatten.cpp */
-/* begin file /home/dlemire/CVS/github/simdjson/src/stage34_unified.cpp */
-=======
 /* end file /Users/lemire/CVS/github/simdjson/src/stage1_find_marks.cpp */
 /* begin file /Users/lemire/CVS/github/simdjson/src/stage2_build_tape.cpp */
->>>>>>> 3ce1dd80
 #ifdef _MSC_VER
 /* Microsoft C/C++-compatible compiler */
 #include <intrin.h>
@@ -1414,8 +1322,4 @@
 fail:
   return false;
 }
-<<<<<<< HEAD
-/* end file /home/dlemire/CVS/github/simdjson/src/stage34_unified.cpp */
-=======
-/* end file /Users/lemire/CVS/github/simdjson/src/stage2_build_tape.cpp */
->>>>>>> 3ce1dd80
+/* end file /Users/lemire/CVS/github/simdjson/src/stage2_build_tape.cpp */